<?xml version="1.0"?>
<package>
  <metadata minClientVersion="2.5">
    <id>LpSolveDotNet</id>
    <version>$version$</version>
    <title>LpSolveDotNet - lp_solve for .NET</title>
    <authors>Marcel Gosselin</authors>
    <owners>Marcel Gosselin</owners>
    <licenseUrl>https://github.com/MarcelGosselin/LpSolveDotNet/blob/master/LICENSE</licenseUrl>
    <projectUrl>https://github.com/MarcelGosselin/LpSolveDotNet</projectUrl>
    <requireLicenseAcceptance>false</requireLicenseAcceptance>
	<summary>Mixed Integer Linear Programming (MILP) solver lp_solve wrapped for .NET use in both 32 and 64-bit applications.</summary>
    <description>.NET wrapper for both 32-bit and 64-bit applications of lp_solve.
Mixed Integer Linear Programming (MILP) solver lp_solve solves pure linear, (mixed) integer/binary, semi-cont and special ordered sets (SOS) models.</description>
    <releaseNotes>
<<<<<<< HEAD
      - Issue #3: Native binaries are now copied when project is built with property OutDir=some_path.
      - Update lpsolve dlls to 5.5.2.3.
      - Other release notes can be found at https://github.com/MarcelGosselin/LpSolveDotNet/blob/master/ReleaseNotes.md
=======
      - [2.0.1] Fixes issue #3: Native binaries are not copied when project is built with property OutDir=some_path.
      - LpSolve is now a class with instance methods instead of just a static class. It still has static factory methods to create the LP.
      - Use right enum types to pass to methods.
      - Use IntPtr in a few more places that were forgotten.
      - Removed methods that according to lpsolve  API docs were either internal or non-functioning. http://lpsolve.sourceforge.net/5.5/
      - Do not build with "unsafe" mode anymore.
>>>>>>> d861c642
    </releaseNotes>
    <copyright>Copyright 2016</copyright>
    <tags>lpsolve lp_solve milp</tags>
  </metadata>
  <files>
    <file src="output\LpSolveDotNet.dll" target="lib\net20" />
    <file src="LpSolveDotNet.targets" target="build" />
    <file src="output\NativeBinaries\win32\lpsolve55.dll" target="build\NativeBinaries\win32" />
    <file src="output\NativeBinaries\win64\lpsolve55.dll" target="build\NativeBinaries\win64" />
  </files>
</package><|MERGE_RESOLUTION|>--- conflicted
+++ resolved
@@ -13,18 +13,9 @@
     <description>.NET wrapper for both 32-bit and 64-bit applications of lp_solve.
 Mixed Integer Linear Programming (MILP) solver lp_solve solves pure linear, (mixed) integer/binary, semi-cont and special ordered sets (SOS) models.</description>
     <releaseNotes>
-<<<<<<< HEAD
-      - Issue #3: Native binaries are now copied when project is built with property OutDir=some_path.
-      - Update lpsolve dlls to 5.5.2.3.
+      - [3.0.1] Issue #3: Native binaries are now copied when project is built with property OutDir=some_path.
+      - [3.0.0] Update lpsolve dlls to 5.5.2.3.
       - Other release notes can be found at https://github.com/MarcelGosselin/LpSolveDotNet/blob/master/ReleaseNotes.md
-=======
-      - [2.0.1] Fixes issue #3: Native binaries are not copied when project is built with property OutDir=some_path.
-      - LpSolve is now a class with instance methods instead of just a static class. It still has static factory methods to create the LP.
-      - Use right enum types to pass to methods.
-      - Use IntPtr in a few more places that were forgotten.
-      - Removed methods that according to lpsolve  API docs were either internal or non-functioning. http://lpsolve.sourceforge.net/5.5/
-      - Do not build with "unsafe" mode anymore.
->>>>>>> d861c642
     </releaseNotes>
     <copyright>Copyright 2016</copyright>
     <tags>lpsolve lp_solve milp</tags>
